from os.path import join
import os

INDENT = " " * 4

PCL_BASE = join(os.environ["PCL_ROOT"], "include\pcl-1.8\pcl")
PATH_MAIN_CPP = join("..", "pclpy", "src", "pclpy.cpp")
PATH_MODULES = join("..", "pclpy", "src", "generated_modules")
PATH_LOADER = join(PATH_MODULES, "__main_loader.hpp")

common_includes = """
#include <pybind11/pybind11.h>
#include <pybind11/numpy.h>
#include <pybind11/stl.h>
#include <pcl/point_cloud.h>
#include <pcl/point_types.h>

namespace py = pybind11;
using namespace pybind11::literals;
"""

# -------------
# what to build
# -------------

MODULES_TO_BUILD = ['2d', 'common', 'geometry', 'features', 'filters', 'io', 'kdtree', 'keypoints', 'octree',
                    'recognition', 'sample_consensus', 'search', 'segmentation', 'stereo', 'surface',
                    'tracking']
# almost builds:
# , 'ml', 'people', 'outofcore' 'registration', 'visualization']

# -----------------------------
# specific generator parameters
# -----------------------------

IGNORE_INHERITED_INSTANTIATIONS = [
    # "class"
    "OrganizedEdgeBase",
    "OrganizedEdgeFromRGB",
]

INHERITED_ENUMS = [
    # ("class", "type")
    ("ImageRGB24", "Timestamp"),
    ("ImageYUV422", "Timestamp"),
]

# ---
# When a base class contains only some types of the child class, and they are unordered.
# This happens but is sort of rare in PCL.

INHERITED_TEMPLATED_TYPES_FILTER = {
    # ("base_class", "child_class"): [0, 3, 5]

    "Feature": [0, 2],  # this is not a mistake, but it should be fixed. Feature is inherited from a lot.
    # I think narf or narf_descriptor could be an exception

    ("UniqueShapeContext", "FeatureWithLocalReferenceFrames"): [0, 2],
    ("SHOTEstimationBase", "FeatureWithLocalReferenceFrames"): [0, 3],
    ("SHOTEstimation", "FeatureWithLocalReferenceFrames"): [0, 3],
    ("SHOTEstimationOMP", "FeatureWithLocalReferenceFrames"): [0, 3],
    ("SHOTColorEstimation", "FeatureWithLocalReferenceFrames"): [0, 3],
    ("SHOTColorEstimationOMP", "FeatureWithLocalReferenceFrames"): [0, 3],
}

KEEP_DISAMIGUATION_TYPES_STARTSWITH = [
    "Eigen::",
    "pcl::",
    "std::",
    "boost::shared_ptr",
    "boost::filesystem",
    "boost::uint64_t",
    # standard types
    "uint8_t",
    "uint16_t",
    "uint32_t",
    "uint64_t",
    "int8_t",
    "int16_t",
    "int32_t",
    "int64_t",
    "bool",
    "float",
    "double",
]

# explicitely excluded classes (not implemented in pcl source code)
CLASSES_TO_IGNORE = [
    # ("module", "header", "class")
    ("outofcore", "outofcore_iterator_base.h", "OutofcoreBreadthFirstIterator"),
    ("outofcore", "outofcore_iterator_base.h", "OutofcoreLeafIterator"),
]

CUSTOM_OVERLOAD_TYPES = {
    # ("class", "type"): "type_replacement"
    ("FastBilateralFilter", "PointCloud"): "Filter<PointT>::PointCloud",
    ("MedianFilter", "PointCloud"): "Filter<PointT>::PointCloud",
    ("FrustrumCulling", "PointCloud"): "Filter<PointT>::PointCloud",
    ("VoxelGridOcclusionEstimation", "PointCloud"): "Filter<PointT>::PointCloud",
    ("ConditionalRemoval", "PointCloud"): "Filter<PointT>::PointCloud",
    ("FastBilateralFilterOMP", "PointCloud"): "Filter<PointT>::PointCloud",
    ("CropBox", "PointCloud"): "Filter<PointT>::PointCloud",
    ("VoxelGridCovariance", "PointCloud"): "Filter<PointT>::PointCloud",
    ("ApproximateVoxelGrid", "PointCloud"): "Filter<PointT>::PointCloud",
    ("ProjectInliers", "PointCloud"): "Filter<PointT>::PointCloud",
    ("CropHull", "PointCloud"): "Filter<PointT>::PointCloud",
    ("BilateralFilter", "PointCloud"): "Filter<PointT>::PointCloud",
    ("UniformSampling", "PointCloud"): "Filter<PointT>::PointCloud",
    ("VoxelGrid", "PointCloud"): "Filter<PointT>::PointCloud",
    ("SamplingSurfaceNormal", "PointCloud"): "Filter<PointT>::PointCloud",

    ("LeastMedianSquares", "SampleConsensusModelPtr"): "SampleConsensusModel<PointT>::Ptr",
    ("MaximumLikelihoodSampleConsensus", "SampleConsensusModelPtr"): "SampleConsensusModel<PointT>::Ptr",
    ("MEstimatorSampleConsensus", "SampleConsensusModelPtr"): "SampleConsensusModel<PointT>::Ptr",
    ("ProgressiveSampleConsensus", "SampleConsensusModelPtr"): "SampleConsensusModel<PointT>::Ptr",
    ("RandomSampleConsensus", "SampleConsensusModelPtr"): "SampleConsensusModel<PointT>::Ptr",
    ("RandomizedMEstimatorSampleConsensus", "SampleConsensusModelPtr"): "SampleConsensusModel<PointT>::Ptr",
    ("RandomizedRandomSampleConsensus", "SampleConsensusModelPtr"): "SampleConsensusModel<PointT>::Ptr",

    ("DisparityMapConverter", "PointCloud"): "pcl::PointCloud<PointT>",
}

EXPLICIT_IMPORTED_TYPES = [
    "IndicesPtr",
    "IndicesConstPtr",
    "PointIndices",
    "ModelCoefficients",
    "PointWithRange",
    "Camera",
]

EXTERNAL_INHERITANCE = [
    "svm_parameter",
    "svm_model",
    "std",
    "boost",
    "vtk",
]

TEMPLATED_METHOD_TYPES = {
    "PointT": "PCL_POINT_TYPES",
    "OutputType": "PCL_POINT_TYPES",
}

# ------------
# what to skip
# ------------

HEADERS_TO_SKIP = [
    # ("module", "header")
    ("io", "pxc_grabber.h"),  # deprecated
    ("ml", "multi_channel_2d_comparison_feature_handler.h"),  # can't find class FeatureHandlerCodeGenerator ??
    ("", "pcl_tests.h"),
    ("", "for_each_type.h"),
<<<<<<< HEAD
    # ("io", "vtk_lib_io.h"),
    # ("io", "vtk_io.h"),
    # ("io", "io_exception.h"),
=======
    ("io", "pxc_grabber.h"),
    # ("io", "vtk_lib_io.h"),
    # ("io", "vtk_io.h"),
    ("io", "io_exception.h"),
>>>>>>> 0d3123ed

    # todo: everything in pcl/ml/dt/ is actually at pcl/ml/
    ("ml", "decision_tree_evaluator.h"),
    ("ml", "decision_forest.h"),
    ("ml", "decision_forest_evaluator.h"),
    ("ml", "decision_forest_trainer.h"),
    ("ml", "decision_tree.h"),
    ("ml", "decision_tree_data_provider.h"),
    ("ml", "decision_tree_evaluator.h"),
    ("ml", "decision_tree_trainer.h"),
    ("ml", "fern.h"),
    ("ml", "fern_evaluator.h"),
    ("ml", "fern_trainer.h"),

    ("io", "openni.h"),
    ("io", "openni2_grabber.h"),
    ("io", "openni2_convert.h"),
    ("io", "openni2_device.h"),
    ("io", "openni2_device_info.h"),
    ("io", "openni2_device_manager.h"),
    ("io", "openni2_frame_listener.h"),
    ("io", "openni2_metadata_wrapper.h"),
    ("io", "openni2_timer_filter.h"),
    ("io", "openni2_video_mode.h"),

    # ("io", "image_ir.h"),
    # ("io", "image_depth.h"),
    # ("io", "obj_io.h"),

    ("", "exceptions.h"),  # todo: implement exceptions
    ("registration", "exceptions.h"),  # todo: implement exceptions
    ("segmentation", "conditional_euclidean_clustering.h"),  # setConditionFunction hard to implement...
    ("segmentation", "seeded_hue_segmentation.h"),  # not exported in dll for some reason. Linking error.
    ("common", "time_trigger.h"),  # init containing boost::function
    ("common", "synchronizer.h"),

    ("common", "gaussian.h"),  # templated method?

    ("recognition", "trimmed_icp.h"),  # depends on registration
    ("keypoints", "smoothed_surfaces_keypoint.h"),  # Inherits from Keypoint <PointT, PointT> (which seems weird to me...)

    ("features", "range_image_border_extractor.h"),  # depends on range_image
    # ImportError: generic_type: type "NarfDescriptor" referenced unknown base type "pcl::Feature<pcl::PointWithRange,pcl::Narf36>"
    ("features", "narf_descriptor.h"),  # depends on range_image
    ("features", "narf.h"),  # depends on range_image
    ("keypoints", "narf_keypoint.h"),  # depends on range_image and range_image_border_extractor

    ("filters", "conditional_removal.h"),
    # todo: parser error for ConditionalRemoval (int extract_removed_indices = false) :
    ("filters", "model_outlier_removal.h"),  # todo: boost::function as parameter
]

ATTRIBUTES_TO_SKIP = {
    # ("module", "header", "class"): ["attr1", "attr2"]
    ("features", "shot.h", "SHOTColorEstimation"): ["sRGB_LUT", "sXYZ_LUT"],  # todo: linking error
    ("features", "narf.h", "Narf"): ["max_no_of_threads"],  # todo: linking error
    ("recognition", "orr_octree.h", "ORROctree"): ["createLeaf"],  # todo: linking error
}

METHODS_TO_SKIP = [
    # ("class", "method")

    # ("FileReader", "read"),
    # ("FileWriter", "write"),
    # ("PCDReader", "read"),
    # ("PCDWriter", "write"),
    # ("IFSReader", "read"),
    # ("IFSWriter", "write"),
    # ("OBJReader", "read"),
    # ("OBJWriter", "write"),
    # ("MTLReader", "read"),
    # ("MTLWriter", "write"),
    # ("PCDWriter", "writeASCII"),
    # ("PCDWriter", "writeBinary"),
    # ("PCDWriter", "writeBinaryCompressed"),
    # ("PLYReader", "read"),
    # ("PLYWriter", "write"),
    ("ASCIIReader", "setInputFields"),
    ("CloudViewer", "registerKeyboardCallback"),
    ("CloudViewer", "registerMouseCallback"),
    ("CloudViewer", "registerPointPickingCallback"),
    ("PCLVisualizerInteractorStyle", "registerKeyboardCallback"),
    ("PCLVisualizerInteractorStyle", "registerMouseCallback"),
    ("PCLVisualizerInteractorStyle", "registerPointPickingCallback"),
    ("PCLVisualizerInteractorStyle", "registerAreaPickingCallback"),
    ("PCLVisualizer", "registerKeyboardCallback"),
    ("PCLVisualizer", "registerMouseCallback"),
    ("PCLVisualizer", "registerPointPickingCallback"),
    ("PCLVisualizer", "registerAreaPickingCallback"),
    ("PCLVisualizer", "addPointCloud"),
    ("PCLVisualizer", "addPolygonMesh"),
    ("Window", "registerKeyboardCallback"),
    ("Window", "registerMouseCallback"),
    ("ImageViewer", "showRGBImage"),  # templated and non templated function disambiguation
    ("ImageViewer", "addRGBImage"),  # templated and non templated function disambiguation
    ("ImageViewer", "registerKeyboardCallback"),
    ("ImageViewer", "registerMouseCallback"),
    ("ImageViewer", "addRectangle"),  # templated and non templated function disambiguation
    ("PCLPlotter", "addPlotData"),  # templated and non templated function disambiguation
    ("PCLPlotter", "addFeatureHistogram"),
    ("PCLHistogramVisualizer", "spinOnce"),
    ("PCLHistogramVisualizer", "addFeatureHistogram"),
    ("PCLHistogramVisualizer", "updateFeatureHistogram"),
    ("ORROctree", "createLeaf"),  # linking error

    # todo: also constructors taking vtk objects as parameters

    ("PCLHistogramVisualizer", "wasStopped"),  # only in vtk 5
    ("PCLHistogramVisualizer", "resetStoppedFlag"),  # only in vtk 5
]<|MERGE_RESOLUTION|>--- conflicted
+++ resolved
@@ -152,16 +152,9 @@
     ("ml", "multi_channel_2d_comparison_feature_handler.h"),  # can't find class FeatureHandlerCodeGenerator ??
     ("", "pcl_tests.h"),
     ("", "for_each_type.h"),
-<<<<<<< HEAD
     # ("io", "vtk_lib_io.h"),
     # ("io", "vtk_io.h"),
     # ("io", "io_exception.h"),
-=======
-    ("io", "pxc_grabber.h"),
-    # ("io", "vtk_lib_io.h"),
-    # ("io", "vtk_io.h"),
-    ("io", "io_exception.h"),
->>>>>>> 0d3123ed
 
     # todo: everything in pcl/ml/dt/ is actually at pcl/ml/
     ("ml", "decision_tree_evaluator.h"),
@@ -240,27 +233,7 @@
     # ("PLYReader", "read"),
     # ("PLYWriter", "write"),
     ("ASCIIReader", "setInputFields"),
-    ("CloudViewer", "registerKeyboardCallback"),
-    ("CloudViewer", "registerMouseCallback"),
-    ("CloudViewer", "registerPointPickingCallback"),
-    ("PCLVisualizerInteractorStyle", "registerKeyboardCallback"),
-    ("PCLVisualizerInteractorStyle", "registerMouseCallback"),
-    ("PCLVisualizerInteractorStyle", "registerPointPickingCallback"),
-    ("PCLVisualizerInteractorStyle", "registerAreaPickingCallback"),
-    ("PCLVisualizer", "registerKeyboardCallback"),
-    ("PCLVisualizer", "registerMouseCallback"),
-    ("PCLVisualizer", "registerPointPickingCallback"),
-    ("PCLVisualizer", "registerAreaPickingCallback"),
-    ("PCLVisualizer", "addPointCloud"),
-    ("PCLVisualizer", "addPolygonMesh"),
-    ("Window", "registerKeyboardCallback"),
-    ("Window", "registerMouseCallback"),
-    ("ImageViewer", "showRGBImage"),  # templated and non templated function disambiguation
-    ("ImageViewer", "addRGBImage"),  # templated and non templated function disambiguation
-    ("ImageViewer", "registerKeyboardCallback"),
-    ("ImageViewer", "registerMouseCallback"),
-    ("ImageViewer", "addRectangle"),  # templated and non templated function disambiguation
-    ("PCLPlotter", "addPlotData"),  # templated and non templated function disambiguation
+    ("PCLPlotter", "addPlotData"),
     ("PCLPlotter", "addFeatureHistogram"),
     ("PCLHistogramVisualizer", "spinOnce"),
     ("PCLHistogramVisualizer", "addFeatureHistogram"),
